--- conflicted
+++ resolved
@@ -869,11 +869,7 @@
     t = leaderProbability f relativeStake (_d ppEx)
     (Coin stake) = fold (EB.unStake . EB._stake $ snapEx5 @era) -- everyone has delegated to Alice's Pool
     relativeStake = fromRational (stake % supply)
-<<<<<<< HEAD
-    (Coin supply) = maxLLSupply <> reserves12
-=======
     (Coin supply) = maxLLSupply Val.~~ reserves12
->>>>>>> f355bdcb
     f = activeSlotCoeff testGlobals
 
 nonMyopicEx11 :: forall era. Era era => NonMyopic era
