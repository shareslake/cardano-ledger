{-# LANGUAGE DataKinds #-}
{-# LANGUAGE FlexibleContexts #-}
{-# LANGUAGE NamedFieldPuns #-}
{-# LANGUAGE PatternSynonyms #-}
{-# LANGUAGE ScopedTypeVariables #-}
{-# LANGUAGE TupleSections #-}
{-# LANGUAGE TypeApplications #-}
{-# LANGUAGE TypeFamilies #-}

module Test.Shelley.Spec.Ledger.Generator.Block
  ( genBlock,
    genBlockOld,
  )
where

import qualified Cardano.Crypto.VRF as VRF
import Cardano.Slotting.Slot (WithOrigin (..))
import Control.Iterate.SetAlgebra (dom, eval)
import Control.State.Transition.Trace.Generator.QuickCheck (sigGen)
import Data.Coerce (coerce)
import Data.Foldable (toList)
import qualified Data.List as List (find)
import qualified Data.Map.Strict as Map
<<<<<<< HEAD
import Data.Maybe (catMaybes, fromMaybe, listToMaybe)
=======
import Data.Maybe (catMaybes, fromMaybe)
>>>>>>> d0f7eded
import qualified Data.Set as Set
import Shelley.Spec.Ledger.API
import Shelley.Spec.Ledger.BaseTypes
  ( Nonce (NeutralNonce),
    activeSlotCoeff,
<<<<<<< HEAD
    (⭒),
  )
import Shelley.Spec.Ledger.BlockChain
  ( LastAppliedBlock (..),
    checkLeaderValue,
    hashHeaderToNonce,
    mkSeed,
    seedL,
  )
=======
  )
import Shelley.Spec.Ledger.BlockChain
  ( LastAppliedBlock (..),
    checkLeaderValue,
    hashHeaderToNonce,
    mkSeed,
    seedL,
  )
>>>>>>> d0f7eded
import Shelley.Spec.Ledger.Crypto (Crypto (VRF))
import Shelley.Spec.Ledger.Delegation.Certificates (IndividualPoolStake (..), PoolDistr (..))
import Shelley.Spec.Ledger.Keys
  ( GenDelegs (..),
    KeyRole (..),
    coerceKeyRole,
    genDelegKeyHash,
    hashKey,
    vKey,
  )
import Shelley.Spec.Ledger.OCert (KESPeriod (..), currentIssueNo, kesPeriod)
import Shelley.Spec.Ledger.STS.Ledgers (LedgersEnv (..))
import Shelley.Spec.Ledger.STS.Prtcl (PrtclState (..))
<<<<<<< HEAD
import Shelley.Spec.Ledger.STS.Tick (TickEnv (..))
import Shelley.Spec.Ledger.STS.Tickn (TicknState (..))
import Shelley.Spec.Ledger.Slot (EpochNo (..), SlotNo (..))
=======
import Shelley.Spec.Ledger.STS.Tickn (TicknState (..))
import Shelley.Spec.Ledger.Slot (SlotNo (..))
>>>>>>> d0f7eded
import Test.QuickCheck (Gen)
import qualified Test.QuickCheck as QC (choose)
import Test.Shelley.Spec.Ledger.ConcreteCryptoTypes
  ( Mock,
  )
import Test.Shelley.Spec.Ledger.Generator.Core
  ( AllIssuerKeys (..),
    GenEnv (..),
    KeySpace (..),
    getKESPeriodRenewalNo,
    mkBlock,
    mkOCert,
  )
import Test.Shelley.Spec.Ledger.Generator.Trace.Ledger ()
import Test.Shelley.Spec.Ledger.Utils
<<<<<<< HEAD
  ( applySTSTest,
    epochFromSlotNo,
=======
  ( epochFromSlotNo,
>>>>>>> d0f7eded
    maxKESIterations,
    runShelleyBase,
    slotFromEpoch,
    testGlobals,
  )

<<<<<<< HEAD
nextCoreNode ::
  Map SlotNo (OBftSlot c) ->
  Map SlotNo (OBftSlot c) ->
  SlotNo ->
  (SlotNo, KeyHash 'Genesis c)
nextCoreNode os nextOs s =
  let getNextOSlot os' =
        let (_, nextSlots) = Map.split s os'
         in listToMaybe [(slot, k) | (slot, ActiveSlot k) <- Map.toAscList nextSlots]
   in case getNextOSlot os of
        Nothing ->
          -- there are no more active overlay slots this epoch
          case getNextOSlot nextOs of
            Nothing -> error "TODO - handle d=0"
            Just n -> n
        Just n -> n

-- | Find the next active Praos slot.
getPraosSlot ::
  SlotNo ->
  SlotNo ->
  Map SlotNo (OBftSlot c) ->
  Map SlotNo (OBftSlot c) ->
  Maybe SlotNo
getPraosSlot start tooFar os nos =
  let schedules = os `Map.union` nos
   in List.find (not . (`Map.member` schedules)) [start .. tooFar -1]

genBlockOld ::
=======
-- | Generate a valid block.
genBlock ::
>>>>>>> d0f7eded
  forall c.
  Mock c =>
  GenEnv c ->
  ChainState c ->
  Gen (Block c)
genBlockOld
  ge@(GenEnv KeySpace_ {ksStakePools, ksIndexedGenDelegates} _)
  origChainState = do
    -- Firstly, we must choose a slot in which to lead.
    firstConsideredSlot <- (slot +) . SlotNo <$> QC.choose (1, 5)
    let (nextSlot, chainSt, issuerKeys) =
          fromMaybe
            (error "Cannot find a slot to create a block in")
            $ selectNextSlotWithLeader ge origChainState firstConsideredSlot

<<<<<<< HEAD
    -- Look for a good future slot to make a block for.
    -- We will find a slot number, a stake value, and an Either type.
    --
    -- If we choose an overlay slot, we return this slot number,
    -- a stake value of 0 (the value here does not matter since
    -- the overlay slots are not subject to the VRF checks), and Left ghk,
    -- where gkh is the hash of the genesis key in this overlay position.
    -- We cannot lookup these genesis keys until we run TICK to see if
    -- the genesis key delegation has changed.
    --
    -- Otherwise, if we choose a Praos solt, we return the chosen slot number,
    -- and the corresponding stake pool's stake and Right AllIssuerKeys for
    -- some chose stake pool that has non-zero stake.
    let (nextSlot, ks) = case poolParams' of
          [] -> (nextOSlot, Left gkh)
          (pkh, _) : _ -> case getPraosSlot lookForPraosStart nextOSlot os nextOs of
            Nothing -> (nextOSlot, Left gkh)
            Just ps ->
              let apks =
                    fromMaybe
                      (error "Cannot find stake pool key")
                      $ List.find
                        (\x -> hk x == pkh)
                        ksStakePools
               in (ps, Right apks)

    let kp@(KESPeriod kesPeriod_) = runShelleyBase $ kesPeriod nextSlot
=======
    -- Now we need to compute the KES period and get the set of hot keys.
    let NewEpochState _ _ _ es _ _ _ = chainNes chainSt
        EpochState acnt _ ls _ pp _ = es
        kp@(KESPeriod kesPeriod_) = runShelleyBase $ kesPeriod nextSlot
>>>>>>> d0f7eded
        cs = chainOCertIssue chainSt
        m = getKESPeriodRenewalNo issuerKeys kp
        hotKeys = drop (fromIntegral m) (hot issuerKeys)
        keys = issuerKeys {hot = hotKeys}

        -- And issue a new ocert
        n' =
          currentIssueNo
            ( OCertEnv
                (Set.fromList $ hk <$> ksStakePools)
                (eval (dom ksIndexedGenDelegates))
            )
            cs
            ((coerceKeyRole . hashKey . vKey . cold) issuerKeys)
        issueNumber =
          if n' == Nothing
            then error "no issue number available"
            else fromIntegral m
        oCert = mkOCert keys issueNumber ((fst . head) hotKeys)

<<<<<<< HEAD
        mkBlock
          <$> pure hashheader
          <*> pure keys'
          <*> toList
          <$> genTxs pp' acnt ls nextSlot
          <*> pure nextSlot
          <*> pure (block + 1)
          <*> pure epochNonce
          <*> pure kesPeriod_
          -- This seems to be trying to work out the start of the KES "era",
          -- e.g. the KES period in which this key starts to be valid.
          <*> pure (fromIntegral (m * fromIntegral maxKESIterations))
          <*> pure oCert
=======
    mkBlock
      <$> pure hashheader
      <*> pure keys
      <*> toList
      <$> genTxs pp acnt ls nextSlot
      <*> pure nextSlot
      <*> pure (block + 1)
      <*> pure (chainEpochNonce chainSt)
      <*> pure kesPeriod_
      -- This seems to be trying to work out the start of the KES "era",
      -- e.g. the KES period in which this key starts to be valid.
      <*> pure (fromIntegral (m * fromIntegral maxKESIterations))
      <*> pure oCert
>>>>>>> d0f7eded
    where
      -- This is safe to take form the original chain state, since we only tick
      -- it forward; no new blocks will have been applied.
      (block, slot, hashheader) = case chainLastAppliedBlock origChainState of
        Origin -> error "block generator does not support from Origin"
        At (LastAppliedBlock b s hh) -> (b, s, hh)
<<<<<<< HEAD
      gkeys ::
        KeyHash 'Genesis c ->
        Map (KeyHash 'Genesis c) (GenDelegPair c) ->
        AllIssuerKeys c 'GenesisDelegate
      gkeys gkey gds =
        fromMaybe
          (error "genBlock: lookup of Genesis Delegate cold key hash failed")
          ( Map.lookup gkey gds
              >>= (flip Map.lookup) ksIndexedGenDelegates . genDelegKeyHash
          )
      -- we assume small gaps in slot numbers
      genSlotIncrease = SlotNo . (lastSlotNo +) <$> QC.choose (1, 5)
      lastSlotNo = unSlotNo slot
=======
>>>>>>> d0f7eded
      genTxs pp reserves ls s = do
        let ledgerEnv = LedgersEnv s pp reserves

        sigGen @(LEDGERS c) ge ledgerEnv ls

<<<<<<< HEAD
-- | Rewrite of 'genBlock', which does not use fake VRF but instead finds a
-- valid (slot, issuer) pair with which to forge.
--
-- It should also be more comprehensible!
genBlock ::
  forall c.
  Mock c =>
  GenEnv c ->
  ChainState c ->
  Gen (Block c)
genBlock
  ge@(GenEnv KeySpace_ {ksStakePools, ksIndexedGenDelegates} _)
  origChainState = do
    -- Firstly, we must choose a slot in which to lead.
    firstConsideredSlot <- (slot +) . SlotNo <$> QC.choose (1, 5)
    let (nextSlot, chainSt, issuerKeys) =
          fromMaybe
            (error "Cannot find a slot to create a block in")
            $ selectNextSlotWithLeader ge origChainState firstConsideredSlot

    -- Now we need to compute the KES period and get the set of hot keys.
    let NewEpochState _ _ _ es _ _ _ = chainNes chainSt
        EpochState acnt _ ls _ pp _ = es
        kp@(KESPeriod kesPeriod_) = runShelleyBase $ kesPeriod nextSlot
        cs = chainOCertIssue chainSt
        m = getKESPeriodRenewalNo issuerKeys kp
        hotKeys = drop (fromIntegral m) (hot issuerKeys)
        keys = issuerKeys {hot = hotKeys}

        -- And issue a new ocert
        n' =
          currentIssueNo
            ( OCertEnv
                (Set.fromList $ hk <$> ksStakePools)
                (eval (dom ksIndexedGenDelegates))
            )
            cs
            ((coerceKeyRole . hashKey . vKey . cold) issuerKeys)
        issueNumber =
          if n' == Nothing
            then error "no issue number available"
            else fromIntegral m
        oCert = mkOCert keys issueNumber ((fst . head) hotKeys)

    mkBlock
      <$> pure hashheader
      <*> pure keys
      <*> toList
      <$> genTxs pp acnt ls nextSlot
      <*> pure nextSlot
      <*> pure (block + 1)
      <*> pure (chainEpochNonce chainSt)
      <*> pure kesPeriod_
      -- This seems to be trying to work out the start of the KES "era",
      -- e.g. the KES period in which this key starts to be valid.
      <*> pure (fromIntegral (m * fromIntegral maxKESIterations))
      <*> pure oCert
    where
      -- This is safe to take form the original chain state, since we only tick
      -- it forward; no new blocks will have been applied.
      (block, slot, hashheader) = case chainLastAppliedBlock origChainState of
        Origin -> error "block generator does not support from Origin"
        At (LastAppliedBlock b s hh) -> (b, s, hh)
      genTxs pp reserves ls s = do
        let ledgerEnv = LedgersEnv s pp reserves

        sigGen @(LEDGERS c) ge ledgerEnv ls

=======
>>>>>>> d0f7eded
selectNextSlotWithLeader ::
  forall c.
  Mock c =>
  GenEnv c ->
  ChainState c ->
  -- Starting slot
  SlotNo ->
  Maybe (SlotNo, ChainState c, AllIssuerKeys c 'BlockIssuer)
selectNextSlotWithLeader
  (GenEnv KeySpace_ {ksStakePools, ksIndexedGenDelegates} _)
  origChainState
  startSlot =
    List.find (const True) . catMaybes $
      selectNextSlotWithLeaderThisEpoch
        <$> (startSlot : [slotFromEpoch x | x <- [startEpoch + 1 ..]])
    where
      startEpoch = epochFromSlotNo startSlot
      selectNextSlotWithLeaderThisEpoch ::
        -- Slot number whence we begin our search
        SlotNo ->
        Maybe (SlotNo, ChainState c, AllIssuerKeys c 'BlockIssuer)
      selectNextSlotWithLeaderThisEpoch fromSlot =
        findJust selectLeaderForSlot [fromSlot .. toSlot]
        where
<<<<<<< HEAD
          chainSt = tickChainState fromSlot origChainState
          currentEpoch = epochFromSlotNo fromSlot
          toSlot = slotFromEpoch (currentEpoch + 1) - 1
=======
          currentEpoch = epochFromSlotNo fromSlot
          toSlot = slotFromEpoch (currentEpoch + 1) - 1

          findJust _ [] = Nothing
          findJust f (x : xs) = case f x of
            Just (chainSt, y) -> Just (x, chainSt, y)
            Nothing -> findJust f xs

      -- Try to select a leader for the given slot
      selectLeaderForSlot ::
        SlotNo ->
        Maybe (ChainState c, AllIssuerKeys c 'BlockIssuer)
      selectLeaderForSlot slotNo =
        (chainSt,)
          <$> case Map.lookup slotNo overlaySched of
            Nothing ->
              coerce
                <$> List.find
                  ( \(AllIssuerKeys {vrf, hk}) ->
                      isLeader hk (fst vrf)
                  )
                  ksStakePools
            Just (ActiveSlot x) ->
              fmap coerce $
                Map.lookup x cores
                  >>= \y -> Map.lookup (genDelegKeyHash y) ksIndexedGenDelegates
            _ -> Nothing
        where
          chainSt = tickChainState slotNo origChainState
>>>>>>> d0f7eded
          epochNonce = chainEpochNonce chainSt
          overlaySched = nesOsched $ chainNes chainSt
          poolDistr = unPoolDistr . nesPd . chainNes $ chainSt
          dpstate = (_delegationState . esLState . nesEs . chainNes) chainSt
          (GenDelegs cores) = (_genDelegs . _dstate) dpstate

<<<<<<< HEAD
          findJust _ [] = Nothing
          findJust f (x : xs) = case f x of
            Just y -> Just (x, chainSt, y)
            Nothing -> findJust f xs

          isLeader slotNo poolHash vrfKey =
=======
          isLeader poolHash vrfKey =
>>>>>>> d0f7eded
            let y = VRF.evalCertified @(VRF c) () (mkSeed seedL slotNo epochNonce) vrfKey
                stake = maybe 0 individualPoolStake $ Map.lookup poolHash poolDistr
                f = activeSlotCoeff testGlobals
             in case Map.lookup slotNo overlaySched of
                  Nothing -> checkLeaderValue (VRF.certifiedOutput y) stake f
                  Just (ActiveSlot x) | coerceKeyRole x == poolHash -> True
                  _ -> False

<<<<<<< HEAD
          -- Try to select a leader for the given slot
          selectLeaderForSlot :: SlotNo -> Maybe (AllIssuerKeys c 'BlockIssuer)
          selectLeaderForSlot slotNo =
            case Map.lookup slotNo overlaySched of
              Nothing ->
                coerce
                  <$> List.find
                    ( \(AllIssuerKeys {vrf, hk}) ->
                        isLeader slotNo hk (fst vrf)
                    )
                    ksStakePools
              Just (ActiveSlot x) ->
                fmap coerce $
                  Map.lookup x cores
                    >>= \y -> Map.lookup (genDelegKeyHash y) ksIndexedGenDelegates
              _ -> Nothing

=======
>>>>>>> d0f7eded
-- | The chain state is a composite of the new epoch state and the chain dep
-- state. We tick both.
tickChainState :: Crypto c => SlotNo -> ChainState c -> ChainState c
tickChainState
  slotNo
  ChainState
    { chainNes,
      chainOCertIssue,
      chainEpochNonce,
      chainEvolvingNonce,
      chainCandidateNonce,
      chainPrevEpochNonce,
      chainLastAppliedBlock
    } =
    let cds =
          ChainDepState
            { csProtocol = PrtclState chainOCertIssue chainEvolvingNonce chainCandidateNonce,
              csTickn = TicknState chainEpochNonce chainPrevEpochNonce,
              csLabNonce = case chainLastAppliedBlock of
                Origin -> NeutralNonce
                At (LastAppliedBlock {labHash}) -> hashHeaderToNonce labHash
            }
        lv = either (error . show) id $ futureLedgerView testGlobals chainNes slotNo
        isNewEpoch = epochFromSlotNo slotNo /= nesEL chainNes
        ChainDepState {csProtocol, csTickn} =
          tickChainDepState testGlobals lv isNewEpoch cds
        PrtclState ocertIssue evNonce candNonce = csProtocol
        nes' = applyTickTransition testGlobals chainNes slotNo
     in ChainState
          { chainNes = nes',
            chainOCertIssue = ocertIssue,
            chainEpochNonce = ticknStateEpochNonce csTickn,
            chainEvolvingNonce = evNonce,
            chainCandidateNonce = candNonce,
            chainPrevEpochNonce = ticknStatePrevHashNonce csTickn,
            chainLastAppliedBlock = chainLastAppliedBlock
          }<|MERGE_RESOLUTION|>--- conflicted
+++ resolved
@@ -9,7 +9,6 @@
 
 module Test.Shelley.Spec.Ledger.Generator.Block
   ( genBlock,
-    genBlockOld,
   )
 where
 
@@ -21,18 +20,12 @@
 import Data.Foldable (toList)
 import qualified Data.List as List (find)
 import qualified Data.Map.Strict as Map
-<<<<<<< HEAD
-import Data.Maybe (catMaybes, fromMaybe, listToMaybe)
-=======
 import Data.Maybe (catMaybes, fromMaybe)
->>>>>>> d0f7eded
 import qualified Data.Set as Set
 import Shelley.Spec.Ledger.API
 import Shelley.Spec.Ledger.BaseTypes
   ( Nonce (NeutralNonce),
     activeSlotCoeff,
-<<<<<<< HEAD
-    (⭒),
   )
 import Shelley.Spec.Ledger.BlockChain
   ( LastAppliedBlock (..),
@@ -41,16 +34,6 @@
     mkSeed,
     seedL,
   )
-=======
-  )
-import Shelley.Spec.Ledger.BlockChain
-  ( LastAppliedBlock (..),
-    checkLeaderValue,
-    hashHeaderToNonce,
-    mkSeed,
-    seedL,
-  )
->>>>>>> d0f7eded
 import Shelley.Spec.Ledger.Crypto (Crypto (VRF))
 import Shelley.Spec.Ledger.Delegation.Certificates (IndividualPoolStake (..), PoolDistr (..))
 import Shelley.Spec.Ledger.Keys
@@ -64,14 +47,8 @@
 import Shelley.Spec.Ledger.OCert (KESPeriod (..), currentIssueNo, kesPeriod)
 import Shelley.Spec.Ledger.STS.Ledgers (LedgersEnv (..))
 import Shelley.Spec.Ledger.STS.Prtcl (PrtclState (..))
-<<<<<<< HEAD
-import Shelley.Spec.Ledger.STS.Tick (TickEnv (..))
-import Shelley.Spec.Ledger.STS.Tickn (TicknState (..))
-import Shelley.Spec.Ledger.Slot (EpochNo (..), SlotNo (..))
-=======
 import Shelley.Spec.Ledger.STS.Tickn (TicknState (..))
 import Shelley.Spec.Ledger.Slot (SlotNo (..))
->>>>>>> d0f7eded
 import Test.QuickCheck (Gen)
 import qualified Test.QuickCheck as QC (choose)
 import Test.Shelley.Spec.Ledger.ConcreteCryptoTypes
@@ -87,182 +64,14 @@
   )
 import Test.Shelley.Spec.Ledger.Generator.Trace.Ledger ()
 import Test.Shelley.Spec.Ledger.Utils
-<<<<<<< HEAD
-  ( applySTSTest,
-    epochFromSlotNo,
-=======
   ( epochFromSlotNo,
->>>>>>> d0f7eded
     maxKESIterations,
     runShelleyBase,
     slotFromEpoch,
     testGlobals,
   )
 
-<<<<<<< HEAD
-nextCoreNode ::
-  Map SlotNo (OBftSlot c) ->
-  Map SlotNo (OBftSlot c) ->
-  SlotNo ->
-  (SlotNo, KeyHash 'Genesis c)
-nextCoreNode os nextOs s =
-  let getNextOSlot os' =
-        let (_, nextSlots) = Map.split s os'
-         in listToMaybe [(slot, k) | (slot, ActiveSlot k) <- Map.toAscList nextSlots]
-   in case getNextOSlot os of
-        Nothing ->
-          -- there are no more active overlay slots this epoch
-          case getNextOSlot nextOs of
-            Nothing -> error "TODO - handle d=0"
-            Just n -> n
-        Just n -> n
-
--- | Find the next active Praos slot.
-getPraosSlot ::
-  SlotNo ->
-  SlotNo ->
-  Map SlotNo (OBftSlot c) ->
-  Map SlotNo (OBftSlot c) ->
-  Maybe SlotNo
-getPraosSlot start tooFar os nos =
-  let schedules = os `Map.union` nos
-   in List.find (not . (`Map.member` schedules)) [start .. tooFar -1]
-
-genBlockOld ::
-=======
 -- | Generate a valid block.
-genBlock ::
->>>>>>> d0f7eded
-  forall c.
-  Mock c =>
-  GenEnv c ->
-  ChainState c ->
-  Gen (Block c)
-genBlockOld
-  ge@(GenEnv KeySpace_ {ksStakePools, ksIndexedGenDelegates} _)
-  origChainState = do
-    -- Firstly, we must choose a slot in which to lead.
-    firstConsideredSlot <- (slot +) . SlotNo <$> QC.choose (1, 5)
-    let (nextSlot, chainSt, issuerKeys) =
-          fromMaybe
-            (error "Cannot find a slot to create a block in")
-            $ selectNextSlotWithLeader ge origChainState firstConsideredSlot
-
-<<<<<<< HEAD
-    -- Look for a good future slot to make a block for.
-    -- We will find a slot number, a stake value, and an Either type.
-    --
-    -- If we choose an overlay slot, we return this slot number,
-    -- a stake value of 0 (the value here does not matter since
-    -- the overlay slots are not subject to the VRF checks), and Left ghk,
-    -- where gkh is the hash of the genesis key in this overlay position.
-    -- We cannot lookup these genesis keys until we run TICK to see if
-    -- the genesis key delegation has changed.
-    --
-    -- Otherwise, if we choose a Praos solt, we return the chosen slot number,
-    -- and the corresponding stake pool's stake and Right AllIssuerKeys for
-    -- some chose stake pool that has non-zero stake.
-    let (nextSlot, ks) = case poolParams' of
-          [] -> (nextOSlot, Left gkh)
-          (pkh, _) : _ -> case getPraosSlot lookForPraosStart nextOSlot os nextOs of
-            Nothing -> (nextOSlot, Left gkh)
-            Just ps ->
-              let apks =
-                    fromMaybe
-                      (error "Cannot find stake pool key")
-                      $ List.find
-                        (\x -> hk x == pkh)
-                        ksStakePools
-               in (ps, Right apks)
-
-    let kp@(KESPeriod kesPeriod_) = runShelleyBase $ kesPeriod nextSlot
-=======
-    -- Now we need to compute the KES period and get the set of hot keys.
-    let NewEpochState _ _ _ es _ _ _ = chainNes chainSt
-        EpochState acnt _ ls _ pp _ = es
-        kp@(KESPeriod kesPeriod_) = runShelleyBase $ kesPeriod nextSlot
->>>>>>> d0f7eded
-        cs = chainOCertIssue chainSt
-        m = getKESPeriodRenewalNo issuerKeys kp
-        hotKeys = drop (fromIntegral m) (hot issuerKeys)
-        keys = issuerKeys {hot = hotKeys}
-
-        -- And issue a new ocert
-        n' =
-          currentIssueNo
-            ( OCertEnv
-                (Set.fromList $ hk <$> ksStakePools)
-                (eval (dom ksIndexedGenDelegates))
-            )
-            cs
-            ((coerceKeyRole . hashKey . vKey . cold) issuerKeys)
-        issueNumber =
-          if n' == Nothing
-            then error "no issue number available"
-            else fromIntegral m
-        oCert = mkOCert keys issueNumber ((fst . head) hotKeys)
-
-<<<<<<< HEAD
-        mkBlock
-          <$> pure hashheader
-          <*> pure keys'
-          <*> toList
-          <$> genTxs pp' acnt ls nextSlot
-          <*> pure nextSlot
-          <*> pure (block + 1)
-          <*> pure epochNonce
-          <*> pure kesPeriod_
-          -- This seems to be trying to work out the start of the KES "era",
-          -- e.g. the KES period in which this key starts to be valid.
-          <*> pure (fromIntegral (m * fromIntegral maxKESIterations))
-          <*> pure oCert
-=======
-    mkBlock
-      <$> pure hashheader
-      <*> pure keys
-      <*> toList
-      <$> genTxs pp acnt ls nextSlot
-      <*> pure nextSlot
-      <*> pure (block + 1)
-      <*> pure (chainEpochNonce chainSt)
-      <*> pure kesPeriod_
-      -- This seems to be trying to work out the start of the KES "era",
-      -- e.g. the KES period in which this key starts to be valid.
-      <*> pure (fromIntegral (m * fromIntegral maxKESIterations))
-      <*> pure oCert
->>>>>>> d0f7eded
-    where
-      -- This is safe to take form the original chain state, since we only tick
-      -- it forward; no new blocks will have been applied.
-      (block, slot, hashheader) = case chainLastAppliedBlock origChainState of
-        Origin -> error "block generator does not support from Origin"
-        At (LastAppliedBlock b s hh) -> (b, s, hh)
-<<<<<<< HEAD
-      gkeys ::
-        KeyHash 'Genesis c ->
-        Map (KeyHash 'Genesis c) (GenDelegPair c) ->
-        AllIssuerKeys c 'GenesisDelegate
-      gkeys gkey gds =
-        fromMaybe
-          (error "genBlock: lookup of Genesis Delegate cold key hash failed")
-          ( Map.lookup gkey gds
-              >>= (flip Map.lookup) ksIndexedGenDelegates . genDelegKeyHash
-          )
-      -- we assume small gaps in slot numbers
-      genSlotIncrease = SlotNo . (lastSlotNo +) <$> QC.choose (1, 5)
-      lastSlotNo = unSlotNo slot
-=======
->>>>>>> d0f7eded
-      genTxs pp reserves ls s = do
-        let ledgerEnv = LedgersEnv s pp reserves
-
-        sigGen @(LEDGERS c) ge ledgerEnv ls
-
-<<<<<<< HEAD
--- | Rewrite of 'genBlock', which does not use fake VRF but instead finds a
--- valid (slot, issuer) pair with which to forge.
---
--- It should also be more comprehensible!
 genBlock ::
   forall c.
   Mock c =>
@@ -327,8 +136,6 @@
 
         sigGen @(LEDGERS c) ge ledgerEnv ls
 
-=======
->>>>>>> d0f7eded
 selectNextSlotWithLeader ::
   forall c.
   Mock c =>
@@ -353,11 +160,6 @@
       selectNextSlotWithLeaderThisEpoch fromSlot =
         findJust selectLeaderForSlot [fromSlot .. toSlot]
         where
-<<<<<<< HEAD
-          chainSt = tickChainState fromSlot origChainState
-          currentEpoch = epochFromSlotNo fromSlot
-          toSlot = slotFromEpoch (currentEpoch + 1) - 1
-=======
           currentEpoch = epochFromSlotNo fromSlot
           toSlot = slotFromEpoch (currentEpoch + 1) - 1
 
@@ -387,23 +189,13 @@
             _ -> Nothing
         where
           chainSt = tickChainState slotNo origChainState
->>>>>>> d0f7eded
           epochNonce = chainEpochNonce chainSt
           overlaySched = nesOsched $ chainNes chainSt
           poolDistr = unPoolDistr . nesPd . chainNes $ chainSt
           dpstate = (_delegationState . esLState . nesEs . chainNes) chainSt
           (GenDelegs cores) = (_genDelegs . _dstate) dpstate
 
-<<<<<<< HEAD
-          findJust _ [] = Nothing
-          findJust f (x : xs) = case f x of
-            Just y -> Just (x, chainSt, y)
-            Nothing -> findJust f xs
-
-          isLeader slotNo poolHash vrfKey =
-=======
           isLeader poolHash vrfKey =
->>>>>>> d0f7eded
             let y = VRF.evalCertified @(VRF c) () (mkSeed seedL slotNo epochNonce) vrfKey
                 stake = maybe 0 individualPoolStake $ Map.lookup poolHash poolDistr
                 f = activeSlotCoeff testGlobals
@@ -412,26 +204,6 @@
                   Just (ActiveSlot x) | coerceKeyRole x == poolHash -> True
                   _ -> False
 
-<<<<<<< HEAD
-          -- Try to select a leader for the given slot
-          selectLeaderForSlot :: SlotNo -> Maybe (AllIssuerKeys c 'BlockIssuer)
-          selectLeaderForSlot slotNo =
-            case Map.lookup slotNo overlaySched of
-              Nothing ->
-                coerce
-                  <$> List.find
-                    ( \(AllIssuerKeys {vrf, hk}) ->
-                        isLeader slotNo hk (fst vrf)
-                    )
-                    ksStakePools
-              Just (ActiveSlot x) ->
-                fmap coerce $
-                  Map.lookup x cores
-                    >>= \y -> Map.lookup (genDelegKeyHash y) ksIndexedGenDelegates
-              _ -> Nothing
-
-=======
->>>>>>> d0f7eded
 -- | The chain state is a composite of the new epoch state and the chain dep
 -- state. We tick both.
 tickChainState :: Crypto c => SlotNo -> ChainState c -> ChainState c
