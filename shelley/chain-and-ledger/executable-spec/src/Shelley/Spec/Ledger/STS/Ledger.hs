{-# LANGUAGE DeriveGeneric #-}
{-# LANGUAGE EmptyDataDecls #-}
{-# LANGUAGE FlexibleContexts #-}
{-# LANGUAGE FlexibleInstances #-}
{-# LANGUAGE LambdaCase #-}
{-# LANGUAGE MultiParamTypeClasses #-}
{-# LANGUAGE NamedFieldPuns #-}
{-# LANGUAGE OverloadedStrings #-}
{-# LANGUAGE PatternSynonyms #-}
{-# LANGUAGE ScopedTypeVariables #-}
{-# LANGUAGE TypeApplications #-}
{-# LANGUAGE TypeFamilies #-}
{-# LANGUAGE UndecidableInstances #-}

module Shelley.Spec.Ledger.STS.Ledger
  ( LEDGER,
    LedgerEnv (..),
    PredicateFailure (..),
  )
where

import Cardano.Binary
  ( FromCBOR (..),
    ToCBOR (..),
    encodeListLen,
  )
import Cardano.Prelude (NoUnexpectedThunks (..))
import Control.State.Transition
  ( Assertion (..),
    AssertionViolation (..),
    Embed (..),
    STS (..),
    TRC (..),
    TransitionRule,
    judgmentContext,
    trans,
  )
import qualified Data.Sequence.Strict as StrictSeq
import Data.Typeable (Typeable)
import Data.Word (Word8)
import GHC.Generics (Generic)
import Shelley.Spec.Ledger.BaseTypes (ShelleyBase, invalidKey)
import Shelley.Spec.Ledger.Crypto (Crypto)
import Shelley.Spec.Ledger.EpochBoundary (obligation)
import Shelley.Spec.Ledger.Keys (DSignable, Hash)
import Shelley.Spec.Ledger.LedgerState
  ( AccountState,
    DPState (..),
    DState (..),
    Ix,
    PState (..),
    UTxOState (..),
  )
import Shelley.Spec.Ledger.PParams (PParams)
import Shelley.Spec.Ledger.STS.Delegs (DELEGS, DelegsEnv (..))
import Shelley.Spec.Ledger.STS.Utxo
  ( UtxoEnv (..),
    pattern BadInputsUTxO,
    pattern ExpiredUTxO,
    pattern FeeTooSmallUTxO,
    pattern InputSetEmptyUTxO,
    pattern MaxTxSizeUTxO,
    pattern OutputTooSmallUTxO,
    pattern UpdateFailure,
    pattern ValueNotConservedUTxO,
  )
import Shelley.Spec.Ledger.STS.Utxow (PredicateFailure (..), UTXOW)
import Shelley.Spec.Ledger.Serialization (decodeRecordSum)
import Shelley.Spec.Ledger.Slot (SlotNo)
import Shelley.Spec.Ledger.Tx (Tx (..), TxBody (..))

data LEDGER crypto

data LedgerEnv = LedgerEnv
  { ledgerSlotNo :: SlotNo,
    ledgerIx :: Ix,
    ledgerPp :: PParams,
    ledgerAccount :: AccountState
  }
  deriving (Show)

instance
  ( Crypto crypto,
    DSignable crypto (Hash crypto (TxBody crypto))
  ) =>
  STS (LEDGER crypto)
  where
  type
    State (LEDGER crypto) =
      (UTxOState crypto, DPState crypto)
  type Signal (LEDGER crypto) = Tx crypto
  type Environment (LEDGER crypto) = LedgerEnv
  type BaseM (LEDGER crypto) = ShelleyBase
  data PredicateFailure (LEDGER crypto)
    = UtxowFailure (PredicateFailure (UTXOW crypto)) -- Subtransition Failures
    | DelegsFailure (PredicateFailure (DELEGS crypto)) -- Subtransition Failures
    deriving (Show, Eq, Generic)

  initialRules = []
  transitionRules = [ledgerTransition]

  renderAssertionViolation AssertionViolation {avSTS, avMsg, avCtx, avState} =
    "AssertionViolation (" <> avSTS <> "): " <> avMsg
      <> "\n"
      <> show avCtx
      <> "\n"
      <> show avState

  assertions =
<<<<<<< HEAD
    [ PreCondition
        "Deposit pot must equal obligation (pre)"
        ( \(TRC (LedgerEnv {ledgerPp}, (utxoSt, DPState {_dstate, _pstate}), _)) ->
            obligation ledgerPp (_rewards _dstate) (_pParams _pstate)
              == _deposited utxoSt
        ),
      PostCondition
=======
    [ PostCondition
>>>>>>> 080a5352
        "Deposit pot must equal obligation"
        ( \(TRC (LedgerEnv {ledgerPp}, _, _))
           (utxoSt, DPState {_dstate, _pstate}) ->
              obligation ledgerPp (_rewards _dstate) (_pParams _pstate)
                == _deposited utxoSt
        )
    ]

instance (Crypto crypto) => NoUnexpectedThunks (PredicateFailure (LEDGER crypto))

instance
  (Typeable crypto, Crypto crypto) =>
  ToCBOR (PredicateFailure (LEDGER crypto))
  where
  toCBOR = \case
    (UtxowFailure a) -> encodeListLen 2 <> toCBOR (0 :: Word8) <> toCBOR a
    (DelegsFailure a) -> encodeListLen 2 <> toCBOR (1 :: Word8) <> toCBOR a

instance
  (Crypto crypto) =>
  FromCBOR (PredicateFailure (LEDGER crypto))
  where
  fromCBOR =
    decodeRecordSum "PredicateFailure (LEDGER crypto)" $
      ( \case
          0 -> do
            a <- fromCBOR
            pure (2, UtxowFailure a)
          1 -> do
            a <- fromCBOR
            pure (2, DelegsFailure a)
          k -> invalidKey k
      )

ledgerTransition ::
  forall crypto.
  ( Crypto crypto,
    DSignable crypto (Hash crypto (TxBody crypto))
  ) =>
  TransitionRule (LEDGER crypto)
ledgerTransition = do
  TRC (LedgerEnv slot txIx pp account, (utxoSt, dpstate), tx) <- judgmentContext

  dpstate' <-
    trans @(DELEGS crypto) $
      TRC
        ( DelegsEnv slot txIx pp tx account,
          dpstate,
          StrictSeq.getSeq $ _certs $ _body tx
        )

  let DPState dstate pstate = dpstate
      genDelegs = _genDelegs dstate
      stpools = _pParams pstate

  utxoSt' <-
    trans @(UTXOW crypto) $
      TRC
        ( UtxoEnv slot pp stpools genDelegs,
          utxoSt,
          tx
        )
  pure (utxoSt', dpstate')

instance
  ( Crypto crypto,
    DSignable crypto (Hash crypto (TxBody crypto))
  ) =>
  Embed (DELEGS crypto) (LEDGER crypto)
  where
  wrapFailed = DelegsFailure

instance
  ( Crypto crypto,
    DSignable crypto (Hash crypto (TxBody crypto))
  ) =>
  Embed (UTXOW crypto) (LEDGER crypto)
  where
  wrapFailed = UtxowFailure<|MERGE_RESOLUTION|>--- conflicted
+++ resolved
@@ -107,17 +107,7 @@
       <> show avState
 
   assertions =
-<<<<<<< HEAD
-    [ PreCondition
-        "Deposit pot must equal obligation (pre)"
-        ( \(TRC (LedgerEnv {ledgerPp}, (utxoSt, DPState {_dstate, _pstate}), _)) ->
-            obligation ledgerPp (_rewards _dstate) (_pParams _pstate)
-              == _deposited utxoSt
-        ),
-      PostCondition
-=======
     [ PostCondition
->>>>>>> 080a5352
         "Deposit pot must equal obligation"
         ( \(TRC (LedgerEnv {ledgerPp}, _, _))
            (utxoSt, DPState {_dstate, _pstate}) ->
