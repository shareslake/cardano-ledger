\newcommand{\UTxOEpState}{\type{UTxOEpState}}
\newcommand{\Accnt}{\type{Accnt}}
\newcommand{\AccntEnv}{\type{AccntEnv}}
\newcommand{\AccntState}{\type{AccntState}}
\newcommand{\StPlCleanEnv}{\type{StPlCleanEnv}}
\newcommand{\StPlCleanState}{\type{StPlCleanState}}
\newcommand{\NewProtoConstsEnv}{\type{NewProtoConstsEnv}}
\newcommand{\NewProtoConstsState}{\type{NewProtoConstsState}}
\newcommand{\EpochEnv}{\type{EpochEnv}}
\newcommand{\EpochState}{\type{EpochState}}
\newcommand{\Production}{\type{Production}}

\newcommand{\obligation}[4]{\fun{obligation}~ \var{#1}~ \var{#2}~ \var{#3}~ \var{#4}}
\newcommand{\reward}[5]{\fun{reward}~ \var{#1}~ \var{#2}~ \var{#3}~ \var{#4}~ \var{#5}}
\newcommand{\isActive}[4]{\fun{isActive}~ \var{#1}~ \var{#2}~ \var{#3}~ \var{#4}}
\newcommand{\activeStake}[5]{\fun{activeStake}~ \var{#1}~ \var{#2}~ \var{#3}~ \var{#4}~ \var{#5}}
\newcommand{\poolRefunds}[3]{\fun{poolRefunds}~ \var{#1}~ \var{#2}~ \var{#3}}

In this chapter we discuss the ledger state updates that take place at the epoch
boundary. These are necessary updates that are not triggered by a transaction.
It is impractical and unnecessary to perform the calculations and updates we
describe below every slot. The main state updates that take place at the boundary
are of an accounting nature, calculating new values for the various accounts
on the ledger (treasury, reserves, rewards, fees).

However, it is also when
pools scheduled for retirement at this boundary are removed from the ledger.
In addition, if there is an update planned for any of the protocol constants,
it may only take place at the epoch boundary, and results in a ledger state
update, which we also give the details of in this chapter.
Note that witnessing here is not necessary because there is no data to sign
in the signal.

We introduce a new derived type in this chapter, $\Production$ (see
Figure~\ref{fig:epoch-defs}), which represents the number of blocks produced by
the blockchain this epoch associated to a particular stake key.
We also introduce two lookup functions. The map $\fun{stakeHK}$ looks up the
hash key at a base address, and the map $\fun{stakePtr}$ looks up the pointer
at a given pointer address.

%%
%% Figure - Epoch Abstract Types
%%
\begin{figure}[htb]
  \emph{Derived types}
  %
  \begin{equation*}
    \begin{array}{r@{~\in~}lr}
      hk \mapsto n & \Production & \text{blocks produced in the epoch}
    \end{array}
  \end{equation*}
  \emph{Abstract functions}
  %
  \begin{equation*}
    \begin{array}{r@{~\in~}lr}
      \fun{stakeHK} & \Addr_{base} \to \HashKey
      & \text{base address hashkey}\\
      \fun{stakePtr} & \Addr_{ptr} \to \Ptr
      & \text{pointer address pointer}\\
    \end{array}
  \end{equation*}
  \caption{Epoch definitions}
  \label{fig:epoch-defs}
\end{figure}

\subsection{Stake Distribution Calculation}
\label{sec:stake-dist}

One of the the main characteristics of a proof-of-stake cryptocurrency is stake
distribution calculation. This calculation is performed at the epoch boundary.
We give the stake distribution calculations and related functions in
Figure~\ref{fig:functions:stake-distribution}.

The $\fun{baseStake}$ generates a finite map that pairs a paying key
associated to a base address with the coin value at that address as recorded
in the UTxO on the ledger. Note that this is a map indexed by any staking keys,
which every base address has (but not all of these are registered and delegating).
After registering a stake key, the base address is added alongside the
coin value associated to it in $outs$ (the outputs record currently in the
ledger UTxO).

The map
$\fun{ptrStake}$ generates a similar finite map for coin values at a given
pointer address in the UTxO outputs set, indexed the stake keys the given
pointer address is associated with.
This is a key and coin value pair finite map for only registered stake keys.

The $\fun{stake}$ map is a union of all the stake in both of these finite
maps, $\fun{baseStake}$ and the $\fun{ptrStake}$.
The next step of calculating stake distribution is to filter the hash keys in
the $\fun{stake}$ finite map.
We want only those (stake) keys for which stake
from the $\fun{baseStake}$ and the $\fun{ptrStake}$ calculations is active, i.e.
for which the $\fun{isActive}$ filter is true.
For a hash key, its stake is active (i.e. $\fun{isActive}$) whenever it is a
registered stake key
and it is delegating to some registered stake pool.

The finite map output of the function $\fun{activeStake}$ gives the subset of
all the \textit{active} stake computed by $\fun{stake}$. The $\fun{totalStake}$
calculation sums up the total coin value of the active stake. Finally, the
$\fun{stakeDistr}$ calculation associates to each hash key that has active
stake a fraction $c \div tot$ of the total sum $tot$ of all stake (where $c$
is the active stake of this hash key).

These stake-related calculations are used in the calculation of rewards.

<<<<<<< HEAD
In Figure~\ref{fig:functions:epoch}, we give the functions
used in the deposit calculations at the boundary. Here we introduce the function
that gives the value of the total possible (decayed) refunds for both individual and
pool deposits in a given slot number, $\fun{obligation}$.

Next, we give the type of the function used to calculate additional rewards that will become
available to be claimed after the boundary. This function is denoted $\fun{reward}$,
and depends on this epoch's blocks, protocol constants, the delegation
and pool states, and existing rewards unclaimed in the previous epoch.
The $\fun{reward}$ function
updates the existing records of the unclaimed coin values by adding newly
accumulated rewards of this epoch to the value in each reward address.

\begin{todo}
  This calculation has been decided on already?
\end{todo}

The function $\fun{poolRefunds}$ is used to calculate the total refunds
that must be distributed
for stake pools scheduled to retire at an epoch boundary. Note that this
calculation takes a slot number as a parameter because that is the type of value
needed for the decay calculation, but will only ever be invoked
when the slot number is the last before the boundary.

The map $\fun{poolRefunds}$ uses the pool decay constants in $\PrtclConsts$
to assign a refund to each pool key in the set of pools scheduled for retirement
at the epoch boundary.
=======
>>>>>>> 3b0e28c3

%%
%% Figure - Functions for Stake Distribution
%%
\begin{figure}[htb]
  \begin{align*}
      & \fun{baseStake} \in \powerset{\TxOut} \to \powerset{(\HashKey \times \Coin)}
      & \text{base address stake} \\
      & \fun{baseStake}~{outs} = \\
      & ~~ \{(hk, c) \mid a\in\Addr_{base} \land (a, c) \in outs \land \fun{stakeHK}~a = hk \}
      \nextdef
      & \fun{ptrStake} \in \powerset{\TxOut} \to (\Ptr \mapsto \HashKey)
          \to \powerset{(\HashKey \times \Coin)}
      & \text{pointer address stake} \\
      & \fun{ptrStake}~{outs}~{ptrs} = \\
      & ~~ \{(hk, c) \mid a\in\Addr_{ptr} \land (a, c) \in outs \land (\fun{stakePtr}~a)\mapsto hk \in ptrs \}
      \nextdef
      & \fun{stake} \in \powerset{\TxOut} \to (\Ptr \mapsto \HashKey)
          \to \powerset{(\HashKey \times \Coin)}
      & \text{potential stake} \\
      & \fun{stake}~{outs}~{ptrs} = (\fun{baseStake}~{outs}) \cup (\fun{ptrStake}~{outs}~{ptrs})
      \nextdef
      & \fun{isActive} \in \HashKey \to \Allocs \to (\HashKey \mapsto \HashKey) \to \Allocs \to \mathbb{B}
      & \text{active stake} \\
      & \isActive{v_{sk}}{stkeys}{delegs}{stpools} = \exists \var{v_{p}}\\
      & ~~ \var{v_{sk}} \in \dom stkeys
              \land \var{v_{sk}}\mapsto\var{v_{p}} \in delegs
              \land \var{v_{p}} \in \dom \var{stpools}
      \nextdef
      & \fun{activeStake} \in \powerset{\TxOut} \to (\Ptr \mapsto \HashKey) \to \Allocs\\
      & ~~\to (\HashKey \mapsto \HashKey) \to \Allocs \to (\HashKey \mapsto \Coin)
      & \text{active stake holdings} \\
      & \activeStake{outs}{ptrs}{stkeys}{delegs}{stpools} = \\
      & ~~ \left\{
             hk\mapsto \sum_{hk\mapsto c}c
             ~\Big\vert~
             \begin{array}{r}
             (\isActive{hk}{stkeys}{delegs}{stpools}) \\
             \land (hk, c) \in (\fun{stake}~{outs}~{ptrs})
             \end{array}
           \right\}
      \nextdef
      & \fun{totalStake} \in \powerset{\TxOut} \to (\Ptr \mapsto \HashKey) \to \Allocs\\
      & ~~\to (\HashKey \mapsto \HashKey) \to \Allocs \to \Coin
      & \text{total active stake} \\
      & \fun{totalStake}~\var{outs}~\var{ptrs}~\var{stkeys}~\var{delegs}~\var{stpools} =
        \sum_{\_\mapsto c\in \var{active}}c \\
      & \where active = \activeStake{outs}{ptrs}{stkeys}{delegs}{stpools}
      \nextdef
      & \fun{stakeDistr} \in \powerset{\TxOut} \to (\Ptr \mapsto \HashKey) \to \Allocs\\
      & ~~\to (\HashKey \mapsto \HashKey) \to \Allocs \to (\HashKey \mapsto [0, 1])
      & \text{stake distribution} \\
      & \fun{stakeDistr}~\var{outs}~\var{ptrs}~\var{stkeys}~\var{delegs}~\var{stpools} = \\
      & ~~ \left\{ hk\mapsto c \div tot \mid hk \mapsto c \in \var{active} \right\}\\
      & ~\where active = \activeStake{outs}{ptrs}{stkeys}{delegs}{stpools}
  \end{align*}
  \caption{Functions used in Stake Distribution}
  \label{fig:functions:stake-distribution}
\end{figure}

\subsection{Accounting Functions}
\label{sec:acc-fun}

In Figure~\ref{fig:functions:epoch}, we give the functions
used in the deposit calculations at the boundary. Here we introduce the function
that gives the value of the total possible (decayed) refunds for both individual and
pool deposits in a given slot number, $\fun{obligation}$.

Next, we give the type of the function used to calculate additional rewards that will become
available to be claimed after the boundary. This function is denoted $\fun{reward}$,
and depends on this epoch's blocks, protocol constants, the delegation
and pool states, and existing rewards unclaimed in the previous epoch.
The $\fun{reward}$ function
updates the existing records of the unclaimed coin values by adding newly
accumulated rewards this epoch to the value in each reward address.

\begin{todo}
  Describe calculation
\end{todo}

The function $\fun{poolRefunds}$ is used to calculate the total refunds
that must be distributed
for stake pools scheduled to retire at an epoch boundary. Note that this
calculation takes a slot number as a parameter because that is the type of value
needed for the decay calculation, but will only ever be invoked
when the slot number is the last before the boundary.

The map $\fun{poolRefunds}$ uses the pool decay constants in $\PrtclConsts$
to assign a refund to each pool key in the set of pools scheduled for retirement
at the epoch boundary.

%%
%% Figure - Functions for Epoch Rules
%%
\begin{figure}[htb]
  \begin{align*}
      & \fun{obligation} \in \PrtclConsts \to \Allocs \to \Allocs \to \Slot \to \Coin
      & \text{total possible refunds} \\
      & \obligation{pc}{stkeys}{stpools}{cslot} =\\
      & \sum\limits_{(\_ \mapsto s) \in \var{stkeys}}
        \refund{d_{\mathsf{val}}}{d_{\min}}{(\slotminus{cslot}{s})}{\lambda_d} \\
      & + \sum\limits_{(\_ \mapsto s) \in \var{stpools}}
        \refund{p_{\mathsf{val}}}{p_{\min}}{(\slotminus{cslot}{s})}{\lambda_p} \\
      &
      \begin{array}{lr@{~=~}l}
        \where
          & (\dval,~d_{\min},~\lambda_d) & \fun{decayKey}~\var{pc}\\
          & (p_{\mathsf{val}},~p_{\min},~\lambda_p) & \fun{decayPool}~\var{pc}\\
      \end{array}\\
      \nextdef
      & \fun{reward} \in \Production \to \PrtclConsts \to \Coin \to DWState \to \\
      & ~~~ (\AddrRWD \mapsto \Coin) \to (\AddrRWD \mapsto \Coin)
      & \text{update rewards} \\
      & \reward{prod}{pc}{availablePool}{dwstate}{rewards} = \mathsf{TBD}\\
      \nextdef
      & \fun{poolRefunds} \in \PrtclConsts \to \Allocs \to \Slot \to (\HashKey \mapsto \Coin)
      & \text{pool refunds} \\
      & \poolRefunds{pc}{retiring}{cslot} = \\
      & \bigcup_{\var{hk}\mapsto s\in\var{retiring}}
          \var{hk}\mapsto( \refund{p_{\mathsf{val}}}{p_{\min}}{(\slotminus{cslot}{s})}{\lambda} ) \\
      &
        \where (p_{\mathsf{val}},~p_{\min},~\lambda_p) = \fun{decayPool}~\var{pc}\\
  \end{align*}
  \caption{Functions used in Accounting}
  \label{fig:functions:epoch}
\end{figure}

\subsection{UTxO Epoch Transition}
\label{sec:utxo-epoch}

The type of the UTxO state transition at the epoch boundary is given in
Figure~\ref{fig:ts-types:utxoe}. There is no signal for this transition, but rather
it is the result of a change in the environment, i.e. the slot number changing
from the last slot of an epoch to the first slot of the subsequent epoch.

%%
%% Figure - UTxO Epoch Defs
%%
\begin{figure}[htb]
  \emph{UTxOE transitions}
  \begin{equation*}
    \_ \vdash
    \var{\_} \trans{utxoep}{} \var{\_}
    \subseteq \powerset (\UTxOEnv \times \UTxOState \times \UTxOState)
  \end{equation*}
  %
  \caption{UTxO Epoch transition-system types}
  \label{fig:ts-types:utxoe}
\end{figure}


The inference rule describing when the boundary UTxO state transition can take
place is presented in Figure~\ref{fig:rules:utxoep}. As a result of the
application of this rule, the $\var{deposits}$ value is decreased by the amount
of decay of refunds this epoch (calculated by the $\fun{obligation}$ function),
and $\var{fees}$ value on the ledger is set to 0.

%%
%% Figure - UTxO Epoch Rule
%%
\begin{figure}[htb]
  \begin{equation}\label{eq:utxoep}
    \inference[UTxO-epoch]
    {
    }
    {
      \begin{array}{l}
        \var{slot}\\
        \var{pc}\\
        \var{stkeys}\\
        \var{stpools}\\
      \end{array}
      \vdash
      \left(
        \begin{array}{r}
          \var{utxo} \\
          \var{deposits} \\
          \var{fees} \\
        \end{array}
      \right)
      \trans{utxoep}{}
      \left(
        \begin{array}{r}
          \var{utxo} \\
          \varUpdate{\obligation{pc}{stkeys}{stpools}{slot}} \\
          \varUpdate{0} \\
        \end{array}
      \right)
    }
  \end{equation}
  \caption{UTxO Epoch inference rules}
  \label{fig:rules:utxoep}
\end{figure}

\subsection{Accounting Epoch Transition}
\label{sec:acc-trans}

The Figure~\ref{fig:ts-types:accnt} gives the definitions related to epoch
boundary ledger accounting. The figure lists the accounting fields, denoted by
$\Accnt$, which include $\var{treasury}$ (the amount of coin currently in
circulation, but not on the UTxO and not designated for rewards),
$\var{reserves}$ (the amount of coin
not yet in circulation),
and $\var{rewardPool}$ (the total amount available for distribution of rewards).
The figure also gives the set of necessary accounting environment
variables, $\AccntEnv$, and the accounting state, $\AccntState$, which includes
the delegation state and the accounting fields. The accounting state transition
type, as all transition types in this chapter, has no signal.

%%
%% Figure - Accounting Defs
%%
\begin{figure}[htb]
  \emph{Accounting Fields}
  \begin{equation*}
    \Accnt =
    \left(
      \begin{array}{r@{~\in~}ll}
        \var{treasury} & \Coin & \text{treasury pool}\\
        \var{reserves} & \Coin & \text{reserve pool}\\
        \var{rewardPool} & \Coin & \text{reward pool}\\
      \end{array}
    \right)
  \end{equation*}
  %
  \emph{Accounting environment}
  \begin{equation*}
    \AccntEnv =
    \left(
      \begin{array}{r@{~\in~}ll}
        \var{slot} & \Slot & \text{current slot}\\
        \var{pc} & \PrtclConsts & \text{protocol constants}\\
        \var{production} & \Production & \text{blocks produced in the epoch}\\
        \var{utxoSt} & \UTxOState & \text{utxo state}\\
        \var{pstate} & \PState & \text{pool state}\\
      \end{array}
    \right)
  \end{equation*}
  %
  \emph{Accounting States}
  \begin{equation*}
    \AccntState =
    \left(
      \begin{array}{r@{~\in~}ll}
        \var{accnt} & \Accnt & \text{accounting}\\
        \var{dstate} & \DState & \text{delegation state}\\
      \end{array}
    \right)
  \end{equation*}
  %
  \emph{Accounting transitions}
  \begin{equation*}
    \_ \vdash
    \var{\_} \trans{accnt}{} \var{\_}
    \subseteq \powerset (\AccntEnv \times \AccntState \times \AccntState)
  \end{equation*}
  %
  \caption{Accounting transition-system types}
  \label{fig:ts-types:accnt}
\end{figure}


The accounting epoch boundary rule in Figure~\ref{fig:rules:accnt} is the rule
where the most attention to detail is required in order to adhere to the
preservation of value condition. In this rule, the funds in each of the
accounting variables, as well as the individual reward addresses, are adjusted
as follows:

\begin{itemize}
\item The $\var{treasury}$ has a fraction $\tau$ of the sum of
the fees accumulated from transactions this epoch, the decay amount
of all current deposits, the total reward pool, and the expansion (how much
coin is added to circulation each epoch) added to it
\item A fraction $\rho$ of the $\var{reserves}$ comes into circulation (i.e.
is removed from $\var{reserves}$)
\item The value added to $\var{treasury}$ is removed from the $\var{rewardPool}$
\item The the sum total of rewards accumulated for all addresses this epoch
is removed from the $\var{rewardPool}$
\item The accumulated fees, deposit decay, and circulation expansion is
added to the $\var{rewardPool}$
\item The rewards accumulated this epoch are distributed by
adding the amount computed for each reward address (by the $\fun{rewardPool}$ calculation)
to the value of coin corresponding to that address
\end{itemize}

Note that fees and deposit decay, above, are not explicitly removed from any account:
the fees come from transactions paying them, and are accounted for whenever
transactions are processed, and the deposit decay value comes from returning
smaller refunds for deposits than were paid upon depositing.

%%
%% Figure - Accounting Rules
%%
\begin{figure}[htb]
  \begin{equation}\label{eq:accnt}
    \inference[Accounting]
    {
      {
      \begin{array}{r@{=}l}
        \var{obl} & \obligation{pc}{stkeys}{stpools}{slot} \\
        \var{decayed} & \var{deposits} - \var{obl} \\
        %\rho, \tau \in pc \\
        \var{expansion} & \floor*{\rho \cdot \var{reserves}} \\
        \var{totalPool} & \var{fees} + \var{decayed} + \var{rewardPool} + \var{expansion} \\
        \var{newTreasury} & \floor*{\tau \cdot \var{totalPool}} \\
        \var{availablePool} & \var{totalPool} - \var{newTreasury} \\
        \var{rewards'} & \reward{production}{pc}{availablePool}{dwstate}{rewards}\\
        \var{paidRewards} & \sum\limits_{\_\mapsto c\in\var{rewards'}}c
      \end{array}
      }
    }
    {
      \begin{array}{l}
        \var{production}\\
        \var{slot}\\
        \var{pc}\\
        \var{utxoSt}\\
        \var{pstate}\\
      \end{array}
      \vdash
      \left(
        \begin{array}{r}
          \var{treasury} \\
          \var{reserves} \\
          \var{rewardPool} \\
          \var{stkeys} \\
          \var{rewards} \\
          \var{delegations} \\
          \var{ptrs} \\
        \end{array}
      \right)
      \trans{accnt}{}
      \left(
        \begin{array}{rcl}
          \varUpdate{\var{treasury}} & \varUpdate{+} & \varUpdate{\var{newTreasury}} \\
          \varUpdate{\var{reserves}} & \varUpdate{-} & \varUpdate{\var{expansion}} \\
          \varUpdate{\var{availablePool}} & \varUpdate{-} & \varUpdate{\var{paidRewards}} \\
          \var{stkeys} \\
          \varUpdate{\var{rewards}} & \varUpdate{\unionoverridePlus} & \varUpdate{\var{rewards'}} \\
          \var{delegations} \\
          \var{ptrs} \\
        \end{array}
      \right)
    }
  \end{equation}
  \caption{Accounting Epoch inference rules}
  \label{fig:rules:accnt}
\end{figure}

\subsection{Epoch Boundary Pool Cleanup}
\label{sec:pool-clean}

Next, we discuss the epoch boundary pool retirement in
Figure~\ref{fig:ts-types:pool-clean}. The type of this transition is similar
to the other $\PState$ transition type we defined earlier, which is triggered
by a signal certificate,
however, this one has an empty signal (as it happens at the boundary).

%%
%% Figure - Pool Clean Defs
%%
\begin{figure}[htb]
  \begin{equation*}
    \_ \vdash \_ \trans{poolclean}{} \_ \in
    \powerset (\Slot \times \PState \times \PState)
  \end{equation*}
  %
  \caption{Pool Clean Transition}
  \label{fig:ts-types:pool-clean}
\end{figure}


We now present the pool-cleanup transition rule in Figure~\ref{fig:rules:pool-clean}.
This rule will be applied whenever there is one or more stake pools scheduled
to retire this epoch. If so, all of the entries in $\var{stpools}$,
$\var{pparams}$, and $\var{retiring}$ which correspond to any of the hash keys
of the stake pools scheduled to retire this epoch are removed from
these variables.

It is important to note here that we \textit{do not} clean up delegations to
retired stake pools. While we do not allow registration to non-existent
stake pools (because that is a meaningless operation likely to be the result
of an error), delegating to a pool that was once active means that there may
be stake associated with this delegation. While this stake becomes inactive when
the pool is retired, the delegations to that pool must remain on the ledger
for potential future use.

%%
%% Figure - Pool Clean Rule
%%
\begin{figure}[htb]
  \begin{equation}\label{eq:pool-clean}
    \inference[Pool-Clean]
    {
      \var{retired} = \var{retiring}^{-1}~\var{(\epoch{slot})}
      & \var{retired} \neq \emptyset \\
      ~ \\
    }
    {
      \begin{array}{l}
        \var{slot}\\
      \end{array}
      \vdash
      \left(
        \begin{array}{r}
          \var{stpools} \\
          \var{pparams} \\
          \var{retiring}
        \end{array}
      \right)
      \trans{poolclean}{}
      \left(
        \begin{array}{rcl}
          \varUpdate{\var{retired}} & \varUpdate{\subtractdom} & \varUpdate{\var{stpools}} \\
          \varUpdate{\var{retired}} & \varUpdate{\subtractdom} & \varUpdate{\var{pparams}} \\
          \varUpdate{\var{retired}} & \varUpdate{\subtractdom} & \varUpdate{\var{retiring}} \\
        \end{array}
      \right)
    }
  \end{equation}
  \caption{Pool Clean Inference Rule}
  \label{fig:rules:pool-clean}
\end{figure}

\subsection{Epoch Boundary Protocol Constants Update}
\label{sec:prot-const-epoch}

Finally, reaching the epoch boundary may trigger a change in the protocol
constants. Besides the current slot number, delegation and pool states, the
protocol constant environment includes the old and new protocol constants.
The state change is a change of the $\UTxOState$ and the $\Accnt$ states.
The type of this state transition is given in Figure~\ref{fig:ts-types:new-proto-consts}.

%%
%% Figure - New Proto Consts Defs
%%
\begin{figure}[htb]
  \emph{New Proto Consts environment}
  \begin{equation*}
    \NewProtoConstsEnv =
    \left(
      \begin{array}{r@{~\in~}ll}
        \var{slot} & \Slot & \text{current slot}\\
        \var{pcOld} & \PrtclConsts & \text{old protocol constants}\\
        \var{pcNew} & \PrtclConsts & \text{new protocol constants}\\
        \var{dstate} & \DState & \text{delegation state}\\
        \var{pstate} & \PState & \text{pool state}\\
      \end{array}
    \right)
  \end{equation*}
  %
  \emph{New Proto Consts States}
  \begin{equation*}
    \NewProtoConstsState =
    \left(
      \begin{array}{r@{~\in~}ll}
        \var{utxoSt} & \UTxOState & \text{utxo state}\\
        \var{accnt} & \Accnt & \text{accounting}\\
      \end{array}
    \right)
  \end{equation*}
  %
  \emph{New Proto Consts transitions}
  \begin{equation*}
    \_ \vdash
    \var{\_} \trans{newpc}{} \var{\_}
    \subseteq \powerset (\NewProtoConstsEnv \times
    \NewProtoConstsState \times \NewProtoConstsState)
  \end{equation*}
  %
  \caption{New Proto Consts transition-system types}
  \label{fig:ts-types:new-proto-consts}
\end{figure}


The inference rule for changing protocol constants does one of the following:

\begin{itemize}
\item if there are more (or the same amount of) total possible refunds
available calculated based on the old protocol constants than the new ones,
moves the difference between the two values into the $\var{reserves}$
from the $\var{deposits}$ variable, \textit{or}

\item if there are more refunds available based on the new constants, it moves
the difference between the two calculations from $\var{deposits}$
to $\var{reserves}$, \textit{provided that} there is enough coin in the
$\var{reserves}$ to cover the entire value of the transfer
\end{itemize}

This update of protocol constants ensures that any time a deposit refund is
requested, the necessary amount of funds is available in the $\var{deposits}$
pool.

Note that here, unlike most of the inference rules in this document,
the $\var{utxoSt'}$ and the $\var{accnt'}$ do not come from valid UTxO or
accounts transitions in the antecedent. We simply define the consequent
transition using these directly (instead of listing all the fields in both
states in the consequent transition). It is done this way here
for ease of reading.

%%
%% Figure - New Proto Consts Rule
%%
\begin{figure}[htb]
  \begin{equation}\label{eq:new-pc}
    \inference[New-Proto-Consts]
    {
      \var{oblgOld} = \obligation{pcOld}{stkeys}{stpools}{slot} \\
      \var{oblgNew} = \obligation{pcNew}{stkeys}{stpools}{slot} \\
      ~\\
      \var{reserves} + \var{oblgOld} \geq \var{oblgNew}\\
      \var{diff} = \var{oblgOld} - \var{oblgNew} \\
      ~\\
      \var{utxoSt'} =
      \left(
        {
          \begin{array}{r}
            \var{utxo} \\
            \varUpdate{oblgNew} \\
            \var{fees} \\
          \end{array}
        }
      \right)
      &
      \var{accnt'} =
      \left(
        {
          \begin{array}{r}
            \var{treasury} \\
            \varUpdate{reserves + diff} \\
            \var{rewardPool} \\
            \var{rewards} \\
          \end{array}
        }
      \right)
    }
    {
      \begin{array}{l}
        \var{slot}\\
        \var{pc}\\
      \end{array}
      \vdash
      \left(
        \begin{array}{r}
          \var{utxoSt} \\
          \var{accnt}
        \end{array}
      \right)
      \trans{newpc}{}
      \left(
        \begin{array}{rcl}
          \varUpdate{utxoSt'}\\
          \varUpdate{accnt'} \\
        \end{array}
      \right)
    }
  \end{equation}
  \caption{New Proto Consts Inference Rule}
  \label{fig:rules:new-proto-consts}
\end{figure}

\subsection{Complete Epoch Boundary Transition}
\label{sec:total-epoch}

Finally, it is possible to define the complete epoch boundary transition type.
In the environment of this transition, we have the slot number, blocks produced
this epoch, and both the old and the new protocol constants. The state is
made up of the accounting state, the UTxO, the delegation state and the
pool state.

%%
%% Figure - Epoch Defs
%%
\begin{figure}[htb]
  \emph{Epoch environment}
  \begin{equation*}
    \EpochEnv =
    \left(
      \begin{array}{r@{~\in~}ll}
        \var{slot} & \Slot & \text{current slot}\\
        \var{pcOld} & \PrtclConsts & \text{old protocol constants}\\
        \var{pcNew} & \PrtclConsts & \text{new protocol constants}\\
        \var{production} & \HashKey \mapsto \mathbb{N} & \text{blocks produced in the epoch}\\
      \end{array}
    \right)
  \end{equation*}
  %
  \emph{Epoch States}
  \begin{equation*}
    \EpochState =
    \left(
      \begin{array}{r@{~\in~}ll}
        \var{utxoSt} & \UTxOState & \text{utxo state}\\
        \var{accnt} & \Accnt & \text{accounting}\\
        \var{dstate} & \DState & \text{delegation state}\\
        \var{pstate} & \PState & \text{pool state}\\
      \end{array}
    \right)
  \end{equation*}
  %
  \emph{Epoch transitions}
  \begin{equation*}
    \_ \vdash
    \var{\_} \trans{epoch}{} \var{\_}
    \subseteq \powerset (\EpochEnv \times \EpochState \times \EpochState)
  \end{equation*}
  %
  \caption{Epoch transition-system types}
  \label{fig:ts-types:epoch}
\end{figure}


The epoch transition rule is a composition of all the state transition rules
we have defined above. That is, whenever the UTXOEP, ACCNT, POOLCLEAN, and
NEWPC are all valid transitions between their respective pairs of sets of
state variables, the total transition epoch boundary ledger state transition
is a composition of these four rules in that order.

Note that the slot number used as \textit{current slot number}
for the epoch boundary calculations where a slot number is required is set to
be the \textit{last slot of the epoch before the boundary}.

%%
%% Figure - Epoch Rule
%%
\begin{figure}[htb]
  \begin{equation}\label{eq:epoch}
    \inference[Epoch]
    {
      {
        \begin{array}{l}
          \var{slot}\\
          \var{pcOld}\\
          \var{dstate}\\
          \var{pstate}\\
        \end{array}
      }
      \vdash \var{utxoSt} \trans{utxoep}{} \var{utxoSt'}
      \\~\\~\\
      {
        \begin{array}{l}
          \var{production}\\
          \var{slot}\\
          \var{pcOld}\\
          \var{utxoSt'}\\
          \var{pstate}\\
        \end{array}
      }
      \vdash
      \left(
        {
          \begin{array}{r}
            \var{accnt} \\
            \var{dstate} \\
          \end{array}
        }
      \right)
      \trans{accnt}{}
      \left(
      {
        \begin{array}{rcl}
          \var{accnt'} \\
          \var{dstate'} \\
        \end{array}
      }
      \right)
      \\~\\~\\
      {
        \begin{array}{l}
          \var{slot}\\
          \var{pcOld}\\
        \end{array}
      }
      \vdash
      \left(
        {
          \begin{array}{r}
            \var{pstate} \\
          \end{array}
        }
      \right)
      \trans{poolclean}{}
      \left(
      {
        \begin{array}{rcl}
            \var{pstate'} \\
        \end{array}
      }
      \right)
      \\~\\~\\
      {
        \begin{array}{l}
          \var{slot}\\
          \var{pcOld}\\
          \var{pcNew}\\
          \var{dstate'}\\
          \var{pstate'}\\
        \end{array}
      }
      \vdash
      \left(
        {
          \begin{array}{r}
            \var{utxoSt'} \\
            \var{accnt'} \\
          \end{array}
        }
      \right)
      \trans{newpc}{}
      \left(
      {
        \begin{array}{rcl}
            \var{utxoSt''} \\
            \var{accnt''} \\
        \end{array}
      }
      \right)
    }
    {
      \begin{array}{l}
        \var{slot}\\
        \var{pcOld}\\
        \var{pcNew}\\
        \var{production}\\
      \end{array}
      \vdash
      \left(
      \begin{array}{r}
        \var{utxoSt} \\
        \var{accnt} \\
        \var{dstate} \\
        \var{pstate}
      \end{array}
      \right)
      \trans{epoch}{}
      \left(
      \begin{array}{rcl}
        \varUpdate{\var{utxoSt''}} \\
        \varUpdate{\var{accnt''}} \\
        \varUpdate{\var{dstate'}} \\
        \varUpdate{\var{pstate'}}
      \end{array}
      \right)
    }
  \end{equation}
  \caption{Epoch Inference Rule}
  \label{fig:rules:epoch}
\end{figure}<|MERGE_RESOLUTION|>--- conflicted
+++ resolved
@@ -104,37 +104,6 @@
 is the active stake of this hash key).
 
 These stake-related calculations are used in the calculation of rewards.
-
-<<<<<<< HEAD
-In Figure~\ref{fig:functions:epoch}, we give the functions
-used in the deposit calculations at the boundary. Here we introduce the function
-that gives the value of the total possible (decayed) refunds for both individual and
-pool deposits in a given slot number, $\fun{obligation}$.
-
-Next, we give the type of the function used to calculate additional rewards that will become
-available to be claimed after the boundary. This function is denoted $\fun{reward}$,
-and depends on this epoch's blocks, protocol constants, the delegation
-and pool states, and existing rewards unclaimed in the previous epoch.
-The $\fun{reward}$ function
-updates the existing records of the unclaimed coin values by adding newly
-accumulated rewards of this epoch to the value in each reward address.
-
-\begin{todo}
-  This calculation has been decided on already?
-\end{todo}
-
-The function $\fun{poolRefunds}$ is used to calculate the total refunds
-that must be distributed
-for stake pools scheduled to retire at an epoch boundary. Note that this
-calculation takes a slot number as a parameter because that is the type of value
-needed for the decay calculation, but will only ever be invoked
-when the slot number is the last before the boundary.
-
-The map $\fun{poolRefunds}$ uses the pool decay constants in $\PrtclConsts$
-to assign a refund to each pool key in the set of pools scheduled for retirement
-at the epoch boundary.
-=======
->>>>>>> 3b0e28c3
 
 %%
 %% Figure - Functions for Stake Distribution
